--- conflicted
+++ resolved
@@ -1,10 +1,6 @@
 {
   "name": "json-rules-engine",
-<<<<<<< HEAD
-  "version": "5.1.0-rc1",
-=======
   "version": "5.2.0",
->>>>>>> da33878e
   "description": "Rules Engine expressed in simple json",
   "main": "dist/index.js",
   "types": "types/index.d.ts",
